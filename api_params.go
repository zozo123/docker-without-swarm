package docker

type APIHistory struct {
	ID        string `json:"Id"`
	Created   int64
	CreatedBy string `json:",omitempty"`
}

type APIImages struct {
	Repository string `json:",omitempty"`
	Tag        string `json:",omitempty"`
<<<<<<< HEAD
	Id         string
	Created    int64 `json:",omitempty"`
	Size       int64
	ParentSize int64
=======
	ID         string `json:"Id"`
	Created    int64
>>>>>>> 068076f7
}

type APIInfo struct {
	Debug       bool
	Containers  int
	Images      int
	NFd         int  `json:",omitempty"`
	NGoroutines int  `json:",omitempty"`
	MemoryLimit bool `json:",omitempty"`
	SwapLimit   bool `json:",omitempty"`
}

<<<<<<< HEAD
type ApiContainers struct {
	Id         string
	Image      string `json:",omitempty"`
	Command    string `json:",omitempty"`
	Created    int64  `json:",omitempty"`
	Status     string `json:",omitempty"`
	Ports      string `json:",omitempty"`
	SizeRw     int64
	SizeRootFs int64
=======
type APIContainers struct {
	ID      string `json:"Id"`
	Image   string
	Command string
	Created int64
	Status  string
	Ports   string
>>>>>>> 068076f7
}

type APISearch struct {
	Name        string
	Description string
}

type APIID struct {
	ID string `json:"Id"`
}

type APIRun struct {
	ID       string   `json:"Id"`
	Warnings []string `json:",omitempty"`
}

type APIPort struct {
	Port string
}

type APIVersion struct {
	Version   string
	GitCommit string `json:",omitempty"`
	GoVersion string `json:",omitempty"`
}

type APIWait struct {
	StatusCode int
}

type APIAuth struct {
	Status string
}

type APIImageConfig struct {
	ID string `json:"Id"`
	*Config
}<|MERGE_RESOLUTION|>--- conflicted
+++ resolved
@@ -9,15 +9,11 @@
 type APIImages struct {
 	Repository string `json:",omitempty"`
 	Tag        string `json:",omitempty"`
-<<<<<<< HEAD
-	Id         string
-	Created    int64 `json:",omitempty"`
+	ID         string `json:"Id"`
+	Created    int64
 	Size       int64
 	ParentSize int64
-=======
-	ID         string `json:"Id"`
-	Created    int64
->>>>>>> 068076f7
+
 }
 
 type APIInfo struct {
@@ -30,25 +26,15 @@
 	SwapLimit   bool `json:",omitempty"`
 }
 
-<<<<<<< HEAD
-type ApiContainers struct {
-	Id         string
-	Image      string `json:",omitempty"`
-	Command    string `json:",omitempty"`
-	Created    int64  `json:",omitempty"`
-	Status     string `json:",omitempty"`
-	Ports      string `json:",omitempty"`
+type APIContainers struct {
+	ID         string `json:"Id"`
+	Image      string 
+	Command    string 
+	Created    int64  
+	Status     string 
+	Ports      string 
 	SizeRw     int64
 	SizeRootFs int64
-=======
-type APIContainers struct {
-	ID      string `json:"Id"`
-	Image   string
-	Command string
-	Created int64
-	Status  string
-	Ports   string
->>>>>>> 068076f7
 }
 
 type APISearch struct {
